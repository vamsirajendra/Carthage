--- conflicted
+++ resolved
@@ -406,7 +406,6 @@
 public func addSubmoduleToRepository(repositoryFileURL: NSURL, submodule: Submodule, fetchURL: GitURL) -> SignalProducer<(), CarthageError> {
 	let submoduleDirectoryURL = repositoryFileURL.URLByAppendingPathComponent(submodule.path, isDirectory: true)
 
-<<<<<<< HEAD
 	return SignalProducer<Bool, CarthageError> { observer, disposable in
 			sendNext(observer, isGitRepository(submoduleDirectoryURL))
 			sendCompleted(observer)
@@ -414,7 +413,7 @@
 		|> joinMap(.Merge) { submoduleExists in
 			if (submoduleExists) {
 				// Just check out and stage the correct revision.
-				return fetchRepository(submoduleDirectoryURL, remoteURL: fetchURL)
+				return fetchRepository(submoduleDirectoryURL, remoteURL: fetchURL, refspec: "+refs/heads/*:refs/remotes/origin/*")
 					|> then(launchGitTask([ "config", "--file", ".gitmodules", "submodule.\(submodule.name).url", submodule.URL.URLString ], repositoryFileURL: repositoryFileURL))
 					|> then(launchGitTask([ "submodule", "--quiet", "sync" ], repositoryFileURL: repositoryFileURL))
 					|> then(checkoutSubmodule(submodule, submoduleDirectoryURL))
@@ -435,32 +434,6 @@
 					|> then(launchGitTask([ "submodule", "--quiet", "init", "--", submodule.path ], repositoryFileURL: repositoryFileURL))
 					|> then(.empty)
 			}
-=======
-	return ColdSignal.lazy {
-		if isGitRepository(submoduleDirectoryURL) {
-			// If the submodule repository already exists, just check out and
-			// stage the correct revision.
-			return fetchRepository(submoduleDirectoryURL, remoteURL: fetchURL, refspec: "+refs/heads/*:refs/remotes/origin/*")
-				.then(launchGitTask([ "config", "--file", ".gitmodules", "submodule.\(submodule.name).url", submodule.URL.URLString ], repositoryFileURL: repositoryFileURL))
-				.then(launchGitTask([ "submodule", "--quiet", "sync" ], repositoryFileURL: repositoryFileURL))
-				.then(checkoutSubmodule(submodule, submoduleDirectoryURL))
-				.then(launchGitTask([ "add", "--force", submodule.path ], repositoryFileURL: repositoryFileURL))
-				.then(.empty())
-		} else {
-			let addSubmodule = launchGitTask([ "submodule", "--quiet", "add", "--force", "--name", submodule.name, "--", submodule.URL.URLString, submodule.path ], repositoryFileURL: repositoryFileURL)
-				// A failure to add usually means the folder was already added
-				// to the index. That's okay.
-				.catch { _ in .empty() }
-
-			// If it doesn't exist, clone and initialize a submodule from our
-			// local bare repository.
-			return cloneRepository(fetchURL, submoduleDirectoryURL, bare: false)
-				.then(launchGitTask([ "remote", "set-url", "origin", submodule.URL.URLString ], repositoryFileURL: submoduleDirectoryURL))
-				.then(checkoutSubmodule(submodule, submoduleDirectoryURL))
-				.then(addSubmodule)
-				.then(launchGitTask([ "submodule", "--quiet", "init", "--", submodule.path ], repositoryFileURL: repositoryFileURL))
-				.then(.empty())
->>>>>>> 4d9ccc05
 		}
 }
 
