//
//  Git.swift
//  Carthage
//
//  Created by Alan Rogers on 14/10/2014.
//  Copyright (c) 2014 Carthage. All rights reserved.
//

import Foundation
import Result
import ReactiveCocoa
import ReactiveTask

/// Represents a URL for a Git remote.
public struct GitURL: Equatable {
	/// The string representation of the URL.
	public let URLString: String

	/// A normalized URL string, without protocol, authentication, or port
	/// information. This is mostly useful for comparison, and not for any
	/// actual Git operations.
	private var normalizedURLString: String {
		let parsedURL: NSURL? = NSURL(string: URLString)

		if let parsedURL = parsedURL {
			// Normal, valid URL.
			let host = parsedURL.host ?? ""
			let path = stripGitSuffix(parsedURL.path ?? "")
			return "\(host)\(path)"
		} else if URLString.hasPrefix("/") {
			// Local path.
			return stripGitSuffix(URLString)
		} else {
			// scp syntax.
			var strippedURLString = URLString

			if let index = strippedURLString.characters.indexOf("@") {
				strippedURLString.removeRange(Range(start: strippedURLString.startIndex, end: index))
			}

			var host = ""
			if let index = strippedURLString.characters.indexOf(":") {
				host = strippedURLString[Range(start: strippedURLString.startIndex, end: index.predecessor())]
				strippedURLString.removeRange(Range(start: strippedURLString.startIndex, end: index))
			}

			var path = strippedURLString
			if !path.hasPrefix("/") {
				// This probably isn't strictly legit, but we'll have a forward
				// slash for other URL types.
				path.insert("/", atIndex: path.startIndex)
			}

			return "\(host)\(path)"
		}
	}

	/// The name of the repository, if it can be inferred from the URL.
	public var name: String? {
		let components = URLString.characters.split(allowEmptySlices: false) { $0 == "/" }

		return components.last.map { stripGitSuffix(String($0)) }
	}

	public init(_ URLString: String) {
		self.URLString = URLString
	}
}

/// Strips any trailing .git in the given name, if one exists.
public func stripGitSuffix(string: String) -> String {
	if string.hasSuffix(".git") {
		return string.substringToIndex(string.endIndex.advancedBy(-4))
	} else {
		return string
	}
}

public func ==(lhs: GitURL, rhs: GitURL) -> Bool {
	return lhs.normalizedURLString == rhs.normalizedURLString
}

extension GitURL: Hashable {
	public var hashValue: Int {
		return normalizedURLString.hashValue
	}
}

extension GitURL: CustomStringConvertible {
	public var description: String {
		return URLString
	}
}

/// A Git submodule.
public struct Submodule: Equatable {
	/// The name of the submodule. Usually (but not always) the same as the
	/// path.
	public let name: String

	/// The relative path at which the submodule is checked out.
	public let path: String

	/// The URL from which the submodule should be cloned, if present.
	public var URL: GitURL

	/// The SHA checked out in the submodule.
	public var SHA: String

	public init(name: String, path: String, URL: GitURL, SHA: String) {
		self.name = name
		self.path = path
		self.URL = URL
		self.SHA = SHA
	}
}

public func ==(lhs: Submodule, rhs: Submodule) -> Bool {
	return lhs.name == rhs.name && lhs.path == rhs.path && lhs.URL == rhs.URL && lhs.SHA == rhs.SHA
}

extension Submodule: Hashable {
	public var hashValue: Int {
		return name.hashValue
	}
}

extension Submodule: CustomStringConvertible {
	public var description: String {
		return "\(name) @ \(SHA)"
	}
}

/// Shells out to `git` with the given arguments, optionally in the directory
/// of an existing repository.
public func launchGitTask(arguments: [String], repositoryFileURL: NSURL? = nil, standardInput: SignalProducer<NSData, NoError>? = nil, environment: [String: String]? = nil) -> SignalProducer<String, CarthageError> {
	// See https://github.com/Carthage/Carthage/issues/219.
	var updatedEnvironment = environment ?? NSProcessInfo.processInfo().environment 
	updatedEnvironment["GIT_TERMINAL_PROMPT"] = "0"

	let taskDescription = TaskDescription(launchPath: "/usr/bin/env", arguments: [ "git" ] + arguments, workingDirectoryPath: repositoryFileURL?.path, environment: updatedEnvironment, standardInput: standardInput)

	return launchTask(taskDescription)
		.ignoreTaskData()
		.mapError { .TaskError($0) }
		.map { data in
			return NSString(data: data, encoding: NSUTF8StringEncoding)! as String
		}
}

/// Returns a signal that completes when cloning completes successfully.
public func cloneRepository(cloneURL: GitURL, _ destinationURL: NSURL, bare: Bool = true) -> SignalProducer<String, CarthageError> {
	precondition(destinationURL.fileURL)

	var arguments = [ "clone" ]
	if bare {
		arguments.append("--bare")
	}

	return launchGitTask(arguments + [ "--quiet", cloneURL.URLString, destinationURL.path! ])
}

/// Returns a signal that completes when the fetch completes successfully.
public func fetchRepository(repositoryFileURL: NSURL, remoteURL: GitURL? = nil, refspec: String? = nil) -> SignalProducer<String, CarthageError> {
	precondition(repositoryFileURL.fileURL)

	var arguments = [ "fetch", "--tags", "--prune", "--quiet" ]
	if let remoteURL = remoteURL {
		arguments.append(remoteURL.URLString)
	}

	if let refspec = refspec {
		arguments.append(refspec)
	}

	return launchGitTask(arguments, repositoryFileURL: repositoryFileURL)
}

/// Sends each tag found in the given Git repository.
public func listTags(repositoryFileURL: NSURL) -> SignalProducer<String, CarthageError> {
	return launchGitTask([ "tag" ], repositoryFileURL: repositoryFileURL)
		.flatMap(.Concat) { (allTags: String) -> SignalProducer<String, CarthageError> in
			return SignalProducer { observer, disposable in
				let string = allTags as NSString

				string.enumerateSubstringsInRange(NSMakeRange(0, string.length), options: [ .ByLines, .Reverse ]) { line, substringRange, enclosingRange, stop in
					if disposable.disposed {
						stop.memory = true
					}

					if let line = line {
						sendNext(observer, line)
					}
				}

				sendCompleted(observer)
			}
		}
}

/// Returns the text contents of the path at the given revision, or an error if
/// the path could not be loaded.
public func contentsOfFileInRepository(repositoryFileURL: NSURL, _ path: String, revision: String = "HEAD") -> SignalProducer<String, CarthageError> {
	let showObject = "\(revision):\(path)"
	return launchGitTask([ "show", showObject ], repositoryFileURL: repositoryFileURL)
}

/// Checks out the working tree of the given (ideally bare) repository, at the
/// specified revision, to the given folder. If the folder does not exist, it
/// will be created.
public func checkoutRepositoryToDirectory(repositoryFileURL: NSURL, _ workingDirectoryURL: NSURL, revision: String = "HEAD", shouldCloneSubmodule: Submodule -> Bool = { _ in true }) -> SignalProducer<(), CarthageError> {
	return SignalProducer.attempt {
			do {
				try NSFileManager.defaultManager().createDirectoryAtURL(workingDirectoryURL, withIntermediateDirectories: true, attributes: nil)
			} catch {
				return .Failure(CarthageError.RepositoryCheckoutFailed(workingDirectoryURL: workingDirectoryURL, reason: "Could not create working directory", underlyingError: error as NSError))
			}

			var environment = NSProcessInfo.processInfo().environment
			environment["GIT_WORK_TREE"] = workingDirectoryURL.path!
			return .Success(environment)
		}
		.flatMap(.Concat) { environment in launchGitTask([ "checkout", "--quiet", "--force", revision ], repositoryFileURL: repositoryFileURL, environment: environment) }
		.then(cloneSubmodulesForRepository(repositoryFileURL, workingDirectoryURL, revision: revision, shouldCloneSubmodule: shouldCloneSubmodule))
}

/// Clones matching submodules for the given repository at the specified
/// revision, into the given working directory.
public func cloneSubmodulesForRepository(repositoryFileURL: NSURL, _ workingDirectoryURL: NSURL, revision: String = "HEAD", shouldCloneSubmodule: Submodule -> Bool = { _ in true }) -> SignalProducer<(), CarthageError> {
	return submodulesInRepository(repositoryFileURL, revision: revision)
		.flatMap(.Concat) { submodule -> SignalProducer<(), CarthageError> in
			if shouldCloneSubmodule(submodule) {
				return cloneSubmoduleInWorkingDirectory(submodule, workingDirectoryURL)
			} else {
				return .empty
			}
		}
		.filter { _ in false }
}

/// Clones the given submodule into the working directory of its parent
/// repository, but without any Git metadata.
public func cloneSubmoduleInWorkingDirectory(submodule: Submodule, _ workingDirectoryURL: NSURL) -> SignalProducer<(), CarthageError> {
	let submoduleDirectoryURL = workingDirectoryURL.URLByAppendingPathComponent(submodule.path, isDirectory: true)
	let purgeGitDirectories = NSFileManager.defaultManager().carthage_enumeratorAtURL(submoduleDirectoryURL, includingPropertiesForKeys: [ NSURLIsDirectoryKey, NSURLNameKey ], options: [], catchErrors: true)
		.flatMap(.Merge) { enumerator, URL -> SignalProducer<(), CarthageError> in
			var name: AnyObject?
			do {
				try URL.getResourceValue(&name, forKey: NSURLNameKey)
			} catch {
				return SignalProducer(error: CarthageError.RepositoryCheckoutFailed(workingDirectoryURL: submoduleDirectoryURL, reason: "could not enumerate name of descendant at \(URL.path!)", underlyingError: error as NSError))
			}

			if (name as? String) != ".git" {
				return .empty
			}
		
			var isDirectory: AnyObject?
			do {
				try URL.getResourceValue(&isDirectory, forKey: NSURLIsDirectoryKey)
				if isDirectory == nil {
					return SignalProducer(error: CarthageError.RepositoryCheckoutFailed(workingDirectoryURL: submoduleDirectoryURL, reason: "could not determine whether \(URL.path!) is a directory", underlyingError: nil))
				}
			} catch {
				return SignalProducer(error: CarthageError.RepositoryCheckoutFailed(workingDirectoryURL: submoduleDirectoryURL, reason: "could not determine whether \(URL.path!) is a directory", underlyingError: error as NSError))
			}

			if let directory = isDirectory?.boolValue where directory {
				enumerator.skipDescendants()
			}

			do {
				try NSFileManager.defaultManager().removeItemAtURL(URL)
				return .empty
			} catch {
				return SignalProducer(error: CarthageError.RepositoryCheckoutFailed(workingDirectoryURL: submoduleDirectoryURL, reason: "could not remove \(URL.path!)", underlyingError: error as NSError))
			}
		}

	return SignalProducer.attempt {
			do {
				try NSFileManager.defaultManager().removeItemAtURL(submoduleDirectoryURL)
			} catch {
				return .Failure(CarthageError.RepositoryCheckoutFailed(workingDirectoryURL: submoduleDirectoryURL, reason: "could not remove submodule checkout", underlyingError: error as NSError))
			}

			return .Success(workingDirectoryURL.URLByAppendingPathComponent(submodule.path))
		}
		.flatMap(.Concat) { submoduleDirectoryURL in cloneRepository(submodule.URL, submoduleDirectoryURL, bare: false) }
		.then(checkoutSubmodule(submodule, submoduleDirectoryURL))
		.then(purgeGitDirectories)
}

/// Recursively checks out the given submodule's revision, in its working
/// directory.
private func checkoutSubmodule(submodule: Submodule, _ submoduleWorkingDirectoryURL: NSURL) -> SignalProducer<(), CarthageError> {
	return launchGitTask([ "checkout", "--quiet", submodule.SHA ], repositoryFileURL: submoduleWorkingDirectoryURL)
		.then(launchGitTask([ "submodule", "--quiet", "update", "--init", "--recursive" ], repositoryFileURL: submoduleWorkingDirectoryURL))
		.then(.empty)
}

/// Parses each key/value entry from the given config file contents, optionally
/// stripping a known prefix/suffix off of each key.
private func parseConfigEntries(contents: String, keyPrefix: String = "", keySuffix: String = "") -> SignalProducer<(String, String), NoError> {
	let entries = contents.characters.split(allowEmptySlices: false) { $0 == "\0" }

	return SignalProducer { observer, disposable in
		for entry in entries {
			if disposable.disposed {
				break
			}

			let components = entry.split(1, allowEmptySlices: true) { $0 == "\n" }.map(String.init)
			if components.count != 2 {
				continue
			}

			let value = components[1]
			let scanner = NSScanner(string: components[0])

			if !scanner.scanString(keyPrefix, intoString: nil) {
				continue
			}

			var key: NSString?
			if !scanner.scanUpToString(keySuffix, intoString: &key) {
				continue
			}

			if let key = key as? String {
				sendNext(observer, (key, value))
			}
		}

		sendCompleted(observer)
	}
}

/// Determines the SHA that the submodule at the given path is pinned to, in the
/// revision of the parent repository specified.
public func submoduleSHAForPath(repositoryFileURL: NSURL, _ path: String, revision: String = "HEAD") -> SignalProducer<String, CarthageError> {
	return launchGitTask([ "ls-tree", "-z", revision, path ], repositoryFileURL: repositoryFileURL)
		.attemptMap { string in
			// Example:
			// 160000 commit 083fd81ecf00124cbdaa8f86ef10377737f6325a	External/ObjectiveGit
			let components = string.characters.split(3, allowEmptySlices: false) { $0 == " " || $0 == "\t" }
			if components.count >= 3 {
				return .Success(String(components[2]))
			} else {
				return .Failure(CarthageError.ParseError(description: "expected submodule commit SHA in ls-tree output: \(string)"))
			}
		}
}

/// Returns each submodule found in the given repository revision, or an empty
/// signal if none exist.
public func submodulesInRepository(repositoryFileURL: NSURL, revision: String = "HEAD") -> SignalProducer<Submodule, CarthageError> {
	let modulesObject = "\(revision):.gitmodules"
	let baseArguments = [ "config", "--blob", modulesObject, "-z" ]

	return launchGitTask(baseArguments + [ "--get-regexp", "submodule\\..*\\.path" ], repositoryFileURL: repositoryFileURL)
		.flatMapError { _ in SignalProducer<String, NoError>.empty }
		.flatMap(.Concat) { value in parseConfigEntries(value, keyPrefix: "submodule.", keySuffix: ".path") }
		.promoteErrors(CarthageError.self)
		.flatMap(.Concat) { name, path -> SignalProducer<Submodule, CarthageError> in
			return launchGitTask(baseArguments + [ "--get", "submodule.\(name).url" ], repositoryFileURL: repositoryFileURL)
				.map { GitURL($0) }
				.zipWith(submoduleSHAForPath(repositoryFileURL, path, revision: revision))
				.map { URL, SHA in Submodule(name: name, path: path, URL: URL, SHA: SHA) }
		}
}

/// Determines whether the specified revision identifies a valid commit.
///
/// If the specified file URL does not represent a valid Git repository, `false`
/// will be sent.
public func commitExistsInRepository(repositoryFileURL: NSURL, revision: String = "HEAD") -> SignalProducer<Bool, NoError> {
	return SignalProducer { observer, disposable in
		// NSTask throws a hissy fit (a.k.a. exception) if the working directory
		// doesn't exist, so pre-emptively check for that.
		var isDirectory: ObjCBool = false
		if !NSFileManager.defaultManager().fileExistsAtPath(repositoryFileURL.path!, isDirectory: &isDirectory) || !isDirectory {
			sendNext(observer, false)
			sendCompleted(observer)
			return
		}

		launchGitTask([ "rev-parse", "\(revision)^{commit}" ], repositoryFileURL: repositoryFileURL)
			.then(SignalProducer<Bool, CarthageError>(value: true))
			.flatMapError { _ in SignalProducer<Bool, NoError>(value: false) }
			.startWithSignal { signal, signalDisposable in
				disposable.addDisposable(signalDisposable)
				signal.observe(observer)
			}
	}
}

/// Attempts to resolve the given reference into an object SHA.
public func resolveReferenceInRepository(repositoryFileURL: NSURL, _ reference: String) -> SignalProducer<String, CarthageError> {
	return launchGitTask([ "rev-parse", "\(reference)^{object}" ], repositoryFileURL: repositoryFileURL)
		.map { string in string.stringByTrimmingCharactersInSet(NSCharacterSet.whitespaceAndNewlineCharacterSet()) }
		.mapError { _ in CarthageError.RepositoryCheckoutFailed(workingDirectoryURL: repositoryFileURL, reason: "No object named \"\(reference)\" exists", underlyingError: nil) }
}

/// Attempts to determine whether the given directory represents a Git
/// repository.
public func isGitRepository(directoryURL: NSURL) -> SignalProducer<Bool, NoError> {
	if !NSFileManager.defaultManager().fileExistsAtPath(directoryURL.path!) {
		return SignalProducer(value: false)
	}

	return launchGitTask([ "rev-parse", "--git-dir", ], repositoryFileURL: directoryURL)
<<<<<<< HEAD
		.map { gitDirectory in
=======
		|> map { outputIncludingLineEndings in
			let relativeGitDirectory = outputIncludingLineEndings.stringByTrimmingCharactersInSet(.newlineCharacterSet())
			let gitDirectory = directoryURL.URLByAppendingPathComponent(relativeGitDirectory).path
>>>>>>> 36c0aae8
			var isDirectory: ObjCBool = false
			let directoryExists = gitDirectory.map { NSFileManager.defaultManager().fileExistsAtPath($0, isDirectory: &isDirectory) } ?? false
			return directoryExists && isDirectory
		}
		.flatMapError { _ in SignalProducer(value: false) }
}

/// Adds the given submodule to the given repository, cloning from `fetchURL` if
/// the desired revision does not exist or the submodule needs to be cloned.
public func addSubmoduleToRepository(repositoryFileURL: NSURL, _ submodule: Submodule, _ fetchURL: GitURL) -> SignalProducer<(), CarthageError> {
	let submoduleDirectoryURL = repositoryFileURL.URLByAppendingPathComponent(submodule.path, isDirectory: true)

	return isGitRepository(submoduleDirectoryURL)
		.promoteErrors(CarthageError.self)
		.flatMap(.Merge) { submoduleExists in
			if submoduleExists {
				// Just check out and stage the correct revision.
				return fetchRepository(submoduleDirectoryURL, remoteURL: fetchURL, refspec: "+refs/heads/*:refs/remotes/origin/*")
					.then(launchGitTask([ "config", "--file", ".gitmodules", "submodule.\(submodule.name).url", submodule.URL.URLString ], repositoryFileURL: repositoryFileURL))
					.then(launchGitTask([ "submodule", "--quiet", "sync", "--recursive" ], repositoryFileURL: repositoryFileURL))
					.then(checkoutSubmodule(submodule, submoduleDirectoryURL))
					.then(launchGitTask([ "add", "--force", submodule.path ], repositoryFileURL: repositoryFileURL))
					.then(.empty)
			} else {
				let addSubmodule = launchGitTask([ "submodule", "--quiet", "add", "--force", "--name", submodule.name, "--", submodule.URL.URLString, submodule.path ], repositoryFileURL: repositoryFileURL)
					// A .failure to add usually means the folder was already added
					// to the index. That's okay.
					.flatMapError { _ in SignalProducer<String, CarthageError>.empty }

				// If it doesn't exist, clone and initialize a submodule from our
				// local bare repository.
				return cloneRepository(fetchURL, submoduleDirectoryURL, bare: false)
					.then(launchGitTask([ "remote", "set-url", "origin", submodule.URL.URLString ], repositoryFileURL: submoduleDirectoryURL))
					.then(checkoutSubmodule(submodule, submoduleDirectoryURL))
					.then(addSubmodule)
					.then(launchGitTask([ "submodule", "--quiet", "init", "--", submodule.path ], repositoryFileURL: repositoryFileURL))
					.then(.empty)
			}
		}
}

/// Moves an item within a Git repository, or within a simple directory if a Git
/// repository is not found.
///
/// Sends the new URL of the item after moving.
public func moveItemInPossibleRepository(repositoryFileURL: NSURL, fromPath: String, toPath: String) -> SignalProducer<NSURL, CarthageError> {
	let toURL = repositoryFileURL.URLByAppendingPathComponent(toPath)
	let parentDirectoryURL = toURL.URLByDeletingLastPathComponent!

	return SignalProducer<(), CarthageError>.attempt {
			do {
				try NSFileManager.defaultManager().createDirectoryAtURL(parentDirectoryURL, withIntermediateDirectories: true, attributes: nil)
			} catch {
				return .Failure(CarthageError.WriteFailed(parentDirectoryURL, error as NSError))
			}

			return .Success(())
		}
		.then(isGitRepository(repositoryFileURL)
			.promoteErrors(CarthageError.self))
		.flatMap(.Merge) { isRepository -> SignalProducer<NSURL, CarthageError> in
			if isRepository {
				return launchGitTask([ "mv", "-k", fromPath, toPath ], repositoryFileURL: repositoryFileURL)
					.then(SignalProducer(value: toURL))
			} else {
				let fromURL = repositoryFileURL.URLByAppendingPathComponent(fromPath)

				do {
					try NSFileManager.defaultManager().moveItemAtURL(fromURL, toURL: toURL)
					return SignalProducer(value: toURL)
				} catch {
					return SignalProducer(error: .WriteFailed(toURL, error as NSError))
				}
			}
		}
}<|MERGE_RESOLUTION|>--- conflicted
+++ resolved
@@ -410,13 +410,9 @@
 	}
 
 	return launchGitTask([ "rev-parse", "--git-dir", ], repositoryFileURL: directoryURL)
-<<<<<<< HEAD
-		.map { gitDirectory in
-=======
-		|> map { outputIncludingLineEndings in
+		.map { outputIncludingLineEndings in
 			let relativeGitDirectory = outputIncludingLineEndings.stringByTrimmingCharactersInSet(.newlineCharacterSet())
 			let gitDirectory = directoryURL.URLByAppendingPathComponent(relativeGitDirectory).path
->>>>>>> 36c0aae8
 			var isDirectory: ObjCBool = false
 			let directoryExists = gitDirectory.map { NSFileManager.defaultManager().fileExistsAtPath($0, isDirectory: &isDirectory) } ?? false
 			return directoryExists && isDirectory
